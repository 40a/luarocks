--- conflicted
+++ resolved
@@ -429,20 +429,13 @@
       ok, err = do_build(name, version, deps.get_deps_mode(flags), flags["only-deps"])
       if not ok then return nil, err end
       name, version = ok, err
-<<<<<<< HEAD
-      if flags["only-deps"] then
-         return name, version
-      end
-      if (not flags["keep"]) and not cfg.keep_other_versions then
-=======
 
       if (not flags["only-deps"]) and (not flags["keep"]) and not cfg.keep_other_versions then
->>>>>>> ba1ba4be
          local ok, err = remove.remove_other_versions(name, version, flags["force"], flags["force-fast"])
          if not ok then util.printerr(err) end
       end
 
-      manif.check_dependencies(nil, deps.get_deps_mode(flags))
+      writer.check_dependencies(nil, deps.get_deps_mode(flags))
       return name, version
    end
 end
