--- conflicted
+++ resolved
@@ -25,12 +25,7 @@
    local command = {git_cmd, "clone", "--depth=1", rockspec.source.url, module}
    local tag_or_branch = rockspec.source.tag or rockspec.source.branch
    if tag_or_branch then
-<<<<<<< HEAD
-      checkout_command = {git_cmd, "checkout", "-q", tag_or_branch}
-=======
-      -- ensure the branch (or tag) is available
       table.insert(command, 4, "--branch=" .. tag_or_branch)
->>>>>>> b2ebea13
    end
    local store_dir
    if not dest_dir then
