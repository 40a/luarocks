--- conflicted
+++ resolved
@@ -107,390 +107,7 @@
       end
       pathname = nozip
    end
-<<<<<<< HEAD
-   return manif_core.manifest_loader(pathname, repo_url, lua_version)
-end
-
---- Update storage table to account for items provided by a package.
--- @param storage table: a table storing items in the following format:
--- keys are item names and values are arrays of packages providing each item,
--- where a package is specified as string `name/version`.
--- @param items table: a table mapping item names to paths.
--- @param name string: package name.
--- @param version string: package version.
-local function store_package_items(storage, name, version, items)
-   assert(type(storage) == "table")
-   assert(type(items) == "table")
-   assert(type(name) == "string")
-   assert(type(version) == "string")
-
-   local package_identifier = name.."/"..version
-
-   for item_name, path in pairs(items) do
-      if not storage[item_name] then
-         storage[item_name] = {}
-      end
-
-      table.insert(storage[item_name], package_identifier)
-   end
-end
-
---- Update storage table removing items provided by a package.
--- @param storage table: a table storing items in the following format:
--- keys are item names and values are arrays of packages providing each item,
--- where a package is specified as string `name/version`.
--- @param items table: a table mapping item names to paths.
--- @param name string: package name.
--- @param version string: package version.
-local function remove_package_items(storage, name, version, items)
-   assert(type(storage) == "table")
-   assert(type(items) == "table")
-   assert(type(name) == "string")
-   assert(type(version) == "string")
-
-   local package_identifier = name.."/"..version
-
-   for item_name, path in pairs(items) do
-      local all_identifiers = storage[item_name]
-
-      for i, identifier in ipairs(all_identifiers) do
-         if identifier == package_identifier then
-            table.remove(all_identifiers, i)
-            break
-         end
-      end
-
-      if #all_identifiers == 0 then
-         storage[item_name] = nil
-      end
-   end
-end
-
---- Sort function for ordering rock identifiers in a manifest's
--- modules table. Rocks are ordered alphabetically by name, and then
--- by version which greater first.
--- @param a string: Version to compare.
--- @param b string: Version to compare.
--- @return boolean: The comparison result, according to the
--- rule outlined above.
-local function sort_pkgs(a, b)
-   assert(type(a) == "string")
-   assert(type(b) == "string")
-
-   local na, va = a:match("(.*)/(.*)$")
-   local nb, vb = b:match("(.*)/(.*)$")
-
-   return (na == nb) and deps.compare_versions(va, vb) or na < nb
-end
-
---- Sort items of a package matching table by version number (higher versions first).
--- @param tbl table: the package matching table: keys should be strings
--- and values arrays of strings with packages names in "name/version" format.
-local function sort_package_matching_table(tbl)
-   assert(type(tbl) == "table")
-
-   if next(tbl) then
-      for item, pkgs in pairs(tbl) do
-         if #pkgs > 1 then
-            table.sort(pkgs, sort_pkgs)
-            -- Remove duplicates from the sorted array.
-            local prev = nil
-            local i = 1
-            while pkgs[i] do
-               local curr = pkgs[i]
-               if curr == prev then
-                  table.remove(pkgs, i)
-               else
-                  prev = curr
-                  i = i + 1
-               end
-            end
-         end
-      end
-   end
-end
-
---- Process the dependencies of a manifest table to determine its dependency
--- chains for loading modules. The manifest dependencies information is filled
--- and any dependency inconsistencies or missing dependencies are reported to
--- standard error.
--- @param manifest table: a manifest table.
--- @param deps_mode string: Dependency mode: "one" for the current default tree,
--- "all" for all trees, "order" for all trees with priority >= the current default,
--- "none" for no trees.
-local function update_dependencies(manifest, deps_mode)
-   assert(type(manifest) == "table")
-   assert(type(deps_mode) == "string")
-   
-   for pkg, versions in pairs(manifest.repository) do
-      for version, repositories in pairs(versions) do
-         for _, repo in ipairs(repositories) do
-            if repo.arch == "installed" then
-               repo.dependencies = {}
-               deps.scan_deps(repo.dependencies, manifest, pkg, version, deps_mode)
-               repo.dependencies[pkg] = nil
-            end
-         end
-      end
-   end
-end
-
---- Filter manifest table by Lua version, removing rockspecs whose Lua version
--- does not match.
--- @param manifest table: a manifest table.
--- @param lua_version string or nil: filter by Lua version
--- @param repodir string: directory of repository being scanned
--- @param cache table: temporary rockspec cache table
-local function filter_by_lua_version(manifest, lua_version, repodir, cache)
-   assert(type(manifest) == "table")
-   assert(type(repodir) == "string")
-   assert((not cache) or type(cache) == "table")
-   
-   cache = cache or {}
-   lua_version = deps.parse_version(lua_version)
-   for pkg, versions in pairs(manifest.repository) do
-      local to_remove = {}
-      for version, repositories in pairs(versions) do
-         for _, repo in ipairs(repositories) do
-            if repo.arch == "rockspec" then
-               local pathname = dir.path(repodir, pkg.."-"..version..".rockspec")
-               local rockspec, err = cache[pathname]
-               if not rockspec then
-                  rockspec, err = fetch.load_local_rockspec(pathname, true)
-               end
-               if rockspec then
-                  cache[pathname] = rockspec
-                  for _, dep in ipairs(rockspec.dependencies) do
-                     if dep.name == "lua" then 
-                        if not deps.match_constraints(lua_version, dep.constraints) then
-                           table.insert(to_remove, version)
-                        end
-                        break
-                     end
-                  end
-               else
-                  util.printerr("Error loading rockspec for "..pkg.." "..version..": "..err)
-               end
-            end
-         end
-      end
-      if next(to_remove) then
-         for _, incompat in ipairs(to_remove) do
-            versions[incompat] = nil
-         end
-         if not next(versions) then
-            manifest.repository[pkg] = nil
-         end
-      end
-   end
-end
-
---- Store search results in a manifest table.
--- @param results table: The search results as returned by search.disk_search.
--- @param manifest table: A manifest table (must contain repository, modules, commands tables).
--- It will be altered to include the search results.
--- @return boolean or (nil, string): true in case of success, or nil followed by an error message.
-local function store_results(results, manifest)
-   assert(type(results) == "table")
-   assert(type(manifest) == "table")
-
-   for name, versions in pairs(results) do
-      local pkgtable = manifest.repository[name] or {}
-      for version, entries in pairs(versions) do
-         local versiontable = {}
-         for _, entry in ipairs(entries) do
-            local entrytable = {}
-            entrytable.arch = entry.arch
-            if entry.arch == "installed" then
-               local rock_manifest = manif.load_rock_manifest(name, version)
-               if not rock_manifest then
-                  return nil, "rock_manifest file not found for "..name.." "..version.." - not a LuaRocks 2 tree?"
-               end
-
-               entrytable.modules = repos.package_modules(name, version)
-               store_package_items(manifest.modules, name, version, entrytable.modules)
-               entrytable.commands = repos.package_commands(name, version)
-               store_package_items(manifest.commands, name, version, entrytable.commands)
-            end
-            table.insert(versiontable, entrytable)
-         end
-         pkgtable[version] = versiontable
-      end
-      manifest.repository[name] = pkgtable
-   end
-   sort_package_matching_table(manifest.modules)
-   sort_package_matching_table(manifest.commands)
-   return true
-end
-
---- Scan a LuaRocks repository and output a manifest file.
--- A file called 'manifest' will be written in the root of the given
--- repository directory.
--- @param repo A local repository directory.
--- @param deps_mode string: Dependency mode: "one" for the current default tree,
--- "all" for all trees, "order" for all trees with priority >= the current default,
--- "none" for the default dependency mode from the configuration.
--- @param remote boolean: 'true' if making a manifest for a rocks server.
--- @return boolean or (nil, string): True if manifest was generated,
--- or nil and an error message.
-function manif.make_manifest(repo, deps_mode, remote)
-   assert(type(repo) == "string")
-   assert(type(deps_mode) == "string")
-
-   if deps_mode == "none" then deps_mode = cfg.deps_mode end
-
-   if not fs.is_dir(repo) then
-      return nil, "Cannot access repository at "..repo
-   end
-
-   local query = search.make_query("")
-   query.exact_name = false
-   query.arch = "any"
-   local results = search.disk_search(repo, query)
-   local manifest = { repository = {}, modules = {}, commands = {} }
-
-   manif_core.cache_manifest(repo, nil, manifest)
-
-   local ok, err = store_results(results, manifest)
-   if not ok then return nil, err end
-
-   if remote then
-      local cache = {}
-      for luaver in util.lua_versions() do
-         local vmanifest = { repository = {}, modules = {}, commands = {} }
-         local ok, err = store_results(results, vmanifest)
-         filter_by_lua_version(vmanifest, luaver, repo, cache)
-         save_table(repo, "manifest-"..luaver, vmanifest)
-      end
-   else
-      update_dependencies(manifest, deps_mode)
-   end
-
-   return save_table(repo, "manifest", manifest)
-end
-
---- Update manifest file for a local repository
--- adding information about a version of a package installed in that repository.
--- @param name string: Name of a package from the repository.
--- @param version string: Version of a package from the repository.
--- @param repo string or nil: Pathname of a local repository. If not given,
--- the default local repository is used.
--- @param deps_mode string: Dependency mode: "one" for the current default tree,
--- "all" for all trees, "order" for all trees with priority >= the current default,
--- "none" for using the default dependency mode from the configuration.
--- @return boolean or (nil, string): True if manifest was updated successfully,
--- or nil and an error message.
-function manif.add_to_manifest(name, version, repo, deps_mode)
-   assert(type(name) == "string")
-   assert(type(version) == "string")
-   local rocks_dir = path.rocks_dir(repo or cfg.root_dir)
-   assert(type(deps_mode) == "string")
-
-   if deps_mode == "none" then deps_mode = cfg.deps_mode end
-
-   local manifest, err = manif_core.load_local_manifest(rocks_dir)
-   if not manifest then
-      util.printerr("No existing manifest. Attempting to rebuild...")
-      -- Manifest built by `manif.make_manifest` should already
-      -- include information about given name and version,
-      -- no need to update it.
-      return manif.make_manifest(rocks_dir, deps_mode)
-   end
-
-   local results = {[name] = {[version] = {{arch = "installed", repo = rocks_dir}}}}
-
-   local ok, err = store_results(results, manifest)
-   if not ok then return nil, err end
-
-   update_dependencies(manifest, deps_mode)
-   return save_table(rocks_dir, "manifest", manifest)
-end
-
---- Update manifest file for a local repository
--- removing information about a version of a package.
--- @param name string: Name of a package removed from the repository.
--- @param version string: Version of a package removed from the repository.
--- @param repo string or nil: Pathname of a local repository. If not given,
--- the default local repository is used.
--- @param deps_mode string: Dependency mode: "one" for the current default tree,
--- "all" for all trees, "order" for all trees with priority >= the current default,
--- "none" for using the default dependency mode from the configuration.
--- @return boolean or (nil, string): True if manifest was updated successfully,
--- or nil and an error message.
-function manif.remove_from_manifest(name, version, repo, deps_mode)
-   assert(type(name) == "string")
-   assert(type(version) == "string")
-   local rocks_dir = path.rocks_dir(repo or cfg.root_dir)
-   assert(type(deps_mode) == "string")
-
-   if deps_mode == "none" then deps_mode = cfg.deps_mode end
-
-   local manifest, err = manif_core.load_local_manifest(rocks_dir)
-   if not manifest then
-      util.printerr("No existing manifest. Attempting to rebuild...")
-      -- Manifest built by `manif.make_manifest` should already
-      -- include up-to-date information, no need to update it.
-      return manif.make_manifest(rocks_dir, deps_mode)
-   end
-
-   local package_entry = manifest.repository[name]
-
-   local version_entry = package_entry[version][1]
-   remove_package_items(manifest.modules, name, version, version_entry.modules)
-   remove_package_items(manifest.commands, name, version, version_entry.commands)
-
-   package_entry[version] = nil
-   manifest.dependencies[name][version] = nil
-
-   if not next(package_entry) then
-      -- No more versions of this package.
-      manifest.repository[name] = nil
-      manifest.dependencies[name] = nil
-   end
-
-   update_dependencies(manifest, deps_mode)
-   return save_table(rocks_dir, "manifest", manifest)
-end
-
---- Report missing dependencies for all rocks installed in a repository.
--- @param repo string or nil: Pathname of a local repository. If not given,
--- the default local repository is used.
--- @param deps_mode string: Dependency mode: "one" for the current default tree,
--- "all" for all trees, "order" for all trees with priority >= the current default,
--- "none" for using the default dependency mode from the configuration.
-function manif.check_dependencies(repo, deps_mode)
-   local rocks_dir = path.rocks_dir(repo or cfg.root_dir)
-   assert(type(deps_mode) == "string")
-   if deps_mode == "none" then deps_mode = cfg.deps_mode end
-
-   local manifest = manif_core.load_local_manifest(rocks_dir)
-   if not manifest then
-      return
-   end
-
-   for name, versions in util.sortedpairs(manifest.repository) do
-      for version, version_entries in util.sortedpairs(versions, deps.compare_versions) do
-         for _, entry in ipairs(version_entries) do
-            if entry.arch == "installed" then
-               if manifest.dependencies[name] and manifest.dependencies[name][version] then
-                  deps.report_missing_dependencies(name, version, manifest.dependencies[name][version], deps_mode)
-               end
-            end
-         end
-      end
-   end
-end
-
-function manif.zip_manifests()
-   for ver in util.lua_versions() do
-      local file = "manifest-"..ver
-      local zip = file..".zip"
-      fs.delete(dir.path(fs.current_dir(), zip))
-      fs.zip(zip, file)
-   end
-=======
    return manif.manifest_loader(pathname, repo_url, lua_version)
->>>>>>> f8bd89d2
 end
 
 local function relative_path(from_dir, to_file)
